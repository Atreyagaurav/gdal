--- conflicted
+++ resolved
@@ -18,14 +18,10 @@
 [dependencies]
 thiserror = "1.0"
 libc = "0.2"
-geo-types = { version = ">=0.7.0, <0.7.8" }
+geo-types = { version = "0.7.8" }
 gdal-sys = { path = "gdal-sys", version = "^0.8" }
 ndarray = { version = "0.15", optional = true }
-<<<<<<< HEAD
-chrono = { version = ">= 0.4.0, <=0.4.22" }
-=======
-chrono = { version = ">=0.4.23" }
->>>>>>> 9cbaedb0
+chrono = { version = "0.4.23" }
 bitflags = "1.3"
 once_cell = "1.9"
 
