--- conflicted
+++ resolved
@@ -2,15 +2,13 @@
 
 ## Unreleased
 
-<<<<<<< HEAD
 - Set the link flag of gdal-sys to "libgdal". Emit the libgdal version via cargo:version_number. Remove wrong build-dependency on gdal-sys and remove docs_rs workaround.
 
   - <https://github.com/georust/gdal/pull/377>
-=======
+
 - Added `Geometry::from_geojson`
 
   - <https://github.com/georust/gdal/pull/375>
->>>>>>> 86bf2526
 
 - Added `CslStringList::add_string`
 
