--- conflicted
+++ resolved
@@ -2,13 +2,12 @@
 
 ## Unreleased
 
-<<<<<<< HEAD
 - Add `raster_programs::build_vrt`
 - Add `apply_geo_transform`
 - Add `inv_geo_transform`
 
   - <https://github.com/georust/gdal/pull/239>
-=======
+
 ## 0.12
 
 - Bump Rust edition to 2021
@@ -16,7 +15,6 @@
 - Add prebuild bindings for GDAL 3.4
 
   - <https://github.com/georust/gdal/pull/231>
->>>>>>> 2414de2f
 
 ## 0.11
 
