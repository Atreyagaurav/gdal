# Changes

## Unreleased

- **Breaking**: Add `gdal::vector::OwnedLayer`, `gdal::vector::LayerAccess` and `gdal::vector::layer::OwnedFeatureIterator`. This requires importing `gdal::vector::LayerAccess` for using most vector layer methods.

  - https://github.com/georust/gdal/pull/238

- **Breaking**: `SpatialRef::from_c_obj` is now unsafe.

  - https://github.com/georust/gdal/pull/267

- **Breaking**: Rename `Driver::get` to `Driver::get_by_name`, add `Driver::get(usize)` and `Driver::count`

  - <https://github.com/georust/gdal/pull/251>

- Implemented wrapper for `OGR_L_SetFeature`

  - <https://github.com/georust/gdal/pull/264>

- Add `programs::raster::build_vrt`
- Add `GeoTransformEx` extension trait with `apply` and `invert`

  - <https://github.com/georust/gdal/pull/239>

- Add `gdal::vector::geometry_type_to_name`

  - <https://github.com/georust/gdal/pull/250>

- Add `gdal::raster::rasterband::RasterBand::unit` as wrapper for `GDALGetRasterUnitType`

  - <https://github.com/georust/gdal/pull/271>

- Add `gdal::vsi::read_dir` function.

  - <https://github.com/georust/gdal/pull/257>

- Add a `ColorTable` struct and `RasterBand::color_table` method

  - <https://github.com/georust/gdal/pull/246>

- Add `GeometryRef<'a>` to reference owned nested geometry in a lifetime-safe way.

  - <https://github.com/georust/gdal/pull/274>

- Add support for MDArray API

  - <https://github.com/georust/gdal/pull/273>

- Add `gdal::srs::CoordTransform::transform_bounds` as wrapper for `OCTTransformBounds` for GDAL 3.4

  - <https://github.com/georust/gdal/pull/272>

- Add `Feature::set_field_*_list` functions for list field types

  - <https://github.com/georust/gdal/pull/278>

- Deprecate `Transaction::dataset` and `Transaction::dataset_mut`. Add `Deref` and `DerefMut` implementations instead.

  - <https://github.com/georust/gdal/pull/265>

<<<<<<< HEAD
- Add methods to access raster masks and get raster mask flags. (`open_mask_band`, `create_mask_band`, and `mask_flags`).

  - <https://github.com/georust/gdal/pull/285>
=======
- Remove `PartialEq` from `GdalError`

  - <https://github.com/georust/gdal/pull/286>
>>>>>>> 8cbf533d

## 0.12

- Bump Rust edition to 2021

- Add prebuild bindings for GDAL 3.4

  - <https://github.com/georust/gdal/pull/231>

## 0.11

- Remove the `datetime` feature

  - <https://github.com/georust/gdal/pull/229>

- Add `cpl::CslStringList`

  - <https://github.com/georust/gdal/pull/223>

- Make `gdal::rasters::OptimizeMode` public

  - <https://github.com/georust/gdal/pull/224>

- Added `rename` and `delete` to `gdal::Driver`

  - <https://github.com/georust/gdal/pull/226>

- **Breaking**: File paths must now implement `AsRef<Path>`
  - <https://github.com/georust/gdal/pull/230>

## 0.8 - 0.10

- Update types to fix build on ppc64le.

  - <https://github.com/georust/gdal/pull/214/>

- Upgrade `semver` to 1.0 and trim gdal version output in `build.rs`.

  - <https://github.com/georust/gdal/pull/211/>

- **Breaking**: Make `set_attribute_filter` and `clear_attribute_filter` take `&mut self`

  - <https://github.com/georust/gdal/pull/209/>

- **Breaking**: Drop pre-build bindings for GDAL versions < 2.4. The bindgen feature can be used to generate bindings for older versions.
- Fix memory leaks reported by Valgrind. This required re-generation of the pre-build bindings.

  - <https://github.com/georust/gdal/pull/205>

- **Breaking**: Implement `TryFrom` instead of `From` to convert from gdal geometries to `geo-types`. This avoids a possible panic on unsupported geometries and returns an error instead.
- Add `Feature::c_feature` that returns the OGR feature handle.
  - <https://github.com/georust/gdal/pull/192>
- Add wrapper for `OGR_G_Buffer`.
- Add support for raster dataset creation options. A new struct (`RasterCreationOption`) and function (`driver.create_with_band_type_with_options()`) are now available for this.

  - <https://github.com/georust/gdal/pull/193>

```rust
let driver = Driver::get_by_name("GTiff").unwrap();
let options = &[
    RasterCreationOption {
        key: "COMPRESS",
        value: "LZW",
    },
    RasterCreationOption {
        key: "TILED",
        value: "YES",
    },
];
let mut dataset = driver
    .create_with_band_type_with_options::<u8>("testing.tif", 2048, 2048, 1, options)
    .unwrap();
```

- **Breaking**: Add support to select a resampling algorithm when reading a raster

  - <https://github.com/georust/gdal/pull/141>

  Now, it is necessary to provide a `Option<ResampleAlg>` when reading a raster.
  If `None`, it uses `ResampleAlg::NearestNeighbour` which was the
  default behavior.

- **Breaking**: Make `Layer::features` iterator reset to
  beginning, and borrow mutably.

  - closes <https://github.com/georust/gdal/issues/159>

- **Breaking**: [Enforce borrow
  semantics](https://github.com/georust/gdal/pull/161) on
  methods of `Dataset`, `RasterBand`, and `Layer`.

  1. Methods that do not modify the underlying structure take `&self`.
  1. Methods that modify the underlying structure take `&mut self`.

  ```rust
  let ds = Dataset::open(...);

  // ds need not be mutable to open layer
  let mut band = ds.rasterband(1)?;

  // band needs to be mutable to set no-data value
  band.set_no_data_value(0.0)?;
  ```

- **Breaking**: Upgrade to `ndarray 0.15`
  - <https://github.com/georust/gdal/pull/175>
- Implement wrapper for `OGR_L_TestCapability`

  - <https://github.com/georust/gdal/pull/160>

- **Breaking**: Use `DatasetOptions` to pass as `Dataset::open_ex` parameters and
  add support for extended open flags.

  ```rust
      use gdal::{ Dataset, DatasetOptions }

      let dataset = Dataset::open_ex(
          "roads.geojson",
          DatasetOptions {
              open_flags: GdalOpenFlags::GDAL_OF_UPDATE|GdalOpenFlags::GDAL_OF_VECTOR,
              ..DatasetOptions::default()
          }
      )
      .unwrap();
  ```

  `GDALAccess` values are supported using [`From`] implementation

  ```rust
      Dataset::open_ex(
          "roads.geojson",
          DatasetOptions {
              open_flags: GDALAccess::GA_Update.into(),
              ..DatasetOptions::default()
          },
      )
      .unwrap();
  ```

- Add more functions to SpatialRef implementation
  - <https://github.com/georust/gdal/pull/145>
- **Breaking**: Change `Feature::field` return type from
  `Result<FieldValue>` to `Result<Option<FieldValue>>`. Fields
  can be null. Before this change, if a field was null, the value
  returned was the default value for the underlying type.
  However, this made it impossible to distinguish between null
  fields and legitimate values which happen to be default value,
  for example, an Integer field that is absent (null) from a 0,
  which can be a valid value. After this change, if a field is
  null, `None` is returned, rather than the default value.

  If you happened to rely on this behavior, you can fix your code
  by explicitly choosing a default value when the field is null.
  For example, if you had this before:

  ```rust
  let str_var = feature.field("string_field")?
      .into_string()
      .unwrap();
  ```

  You could maintain the old behavior with:

  ```rust
  use gdal::vector::FieldValue;

  let str_var = feature.field("string_field")?
      .unwrap_or(FieldValue::StringValue("".into()))
      .into_string()
      .unwrap();
  ```

  - <https://github.com/georust/gdal/pull/134>

- Fixed potential race condition wrt. GDAL driver initialization
  - <https://github.com/georust/gdal/pull/166>
- Add basic support to read overviews
- Added a `Dataset::build_overviews` method
  - <https://github.com/georust/gdal/pull/164>
- BREAKING: update geo-types to 0.7.0. geo-types Coordinate<T> now implement `Debug`
  - <https://github.com/georust/gdal/pull/146>
- Deprecated `SpatialRef::get_axis_mapping_strategy` - migrate to
  `SpatialRef::axis_mapping_strategy` instead.
- Add support for reading and setting rasterband colour interpretations
  - <https://github.com/georust/gdal/pull/144>
- Add `Geometry::from_wkb` and `Geometry::wkb` functions to convert from/to
  Well-Known Binary
  - <https://github.com/georust/gdal/pull/173>
- Fixed memory leak in `Geometry::from_wkt`

  - <https://github.com/georust/gdal/pull/172>

- **Breaking**: Changed `Dataset::create_layer` to take a new `LayerOptions`
  struct instead of separate arguments.

  Before:

  ```rust
  ds.create_layer("roads", None, wkbLineString)
  ```

  After (all fields have usable default values):

  ```rust
  use gdal::LayerOptions;
  ds.create_layer(LayerOptions {
    name: "roads",
    ty: wkbLineString,
    ..Default::default()
  });
  ```

  This change also removed `Dataset::create_layer_blank()`. Use
  `Dataset::create_layer(Default::default())` instead.

  - <https://github.com/georust/gdal/pull/186>

- Wrapper functions for `OGR_F_GetFieldAs…` methods

  - <https://github.com/georust/gdal/pull/199>

- Wrapper functions for `OGR_L_SetAttributeFilter` and `OGR_L_SetSpatialFilterRect`

  - <https://github.com/georust/gdal/pull/200>

- Wrappers for `CPLSetThreadLocalConfigOption` and `CPLGetThreadLocalConfigOption`

  - <https://github.com/georust/gdal/pull/201>

- Wrappers for `VSIFileFromMemBuffer`, `VSIUnlink` and `VSIGetMemFileBuffer`

  - <https://github.com/georust/gdal/pull/203>

- Add `set_description` to the `Metadata` trait

  - <https://github.com/georust/gdal/pull/212>

- Wrappers for `GDALRasterizeGeometries` provided in a new `rasters::rasterize` function

  - <https://github.com/georust/gdal/pull/213>

- Added `set_error_handler` and `remove_error_handler` to the config module that wraps `CPLSetErrorHandlerEx`

  - <https://github.com/georust/gdal/pull/215>

- **Breaking**: Changed `Dataset::create_copy` to take a slice of `RasterCreationOption`s which was previously not included.

  - <https://github.com/georust/gdal/pull/220>

  Before:

  ```rust
  dataset.create_copy(&driver, "output_file");
  ```

  After:

  ```rust
  dataset.create_copy(&driver, "output_file", &[]);
  ```

## 0.7.1

- fix docs.rs build for gdal-sys
  - <https://github.com/georust/gdal/pull/128>

## 0.6.0 - 0.7.0

- Dataset layer iteration and FieldValue types
  - https://github.com/georust/gdal/pull/126
- Fix i8 ptr instead of c_char ptr passed to OSRImportFromESRI()
  - <https://github.com/georust/gdal/pull/123>
- Rename spatial_reference to spatial_ref
  - <https://github.com/georust/gdal/pull/114>
- Replace get_extent force flag by get_extent and try_get_extent
  - <https://github.com/georust/gdal/pull/113>
- Add support for transactions on datasets
  - <https://github.com/georust/gdal/pull/109>
- Add feature_count{,\_force} and implement Iterator::size_hint
  - <https://github.com/georust/gdal/pull/108>
- Replace failure with thiserror
  - <https://github.com/georust/gdal/pull/103>
- Ability to read into preallocated slice for rasterband
  - <https://github.com/georust/gdal/pull/100>
- Datasets are Send (requires GDAL >= 2.3)
  - <https://github.com/georust/gdal/pull/99>
- User GDALOpenEx
  - <https://github.com/georust/gdal/pull/97>
- GDAL 2.0 conform structure / drop GDAL 1.x
  - <https://github.com/georust/gdal/pull/96>
- Inplace functions use mutable refs
  - <https://github.com/georust/gdal/pull/93>
- Detect GDAL version at build time / remove version features
  - <https://github.com/georust/gdal/pull/92>
- Add support for delaunay_triangulation and simplify functions
  - <https://github.com/georust/gdal/pull/91>
- Add support for 3d points
  - <https://github.com/georust/gdal/pull/90>
- Additional metadata retrieval options
  - <https://github.com/georust/gdal/pull/88>
- Support for GDAL 3 in CI
  - <https://github.com/georust/gdal/pull/86>
- Support for Integer64
  - <https://github.com/georust/gdal/pull/80>
- Geometry Intersection trait
  - <https://github.com/georust/gdal/pull/78>
- Rust 2018
  - <https://github.com/georust/gdal/pull/75>
- support for date and time fields
  - <https://github.com/georust/gdal/pull/72>
- Prebuild bindings
  - <https://github.com/georust/gdal/pull/69>
- Support for ndarray
  - <https://github.com/georust/gdal/pull/68>

## 0.5.0

- [Bump geo-types from 0.3 -> 0.4](https://github.com/georust/gdal/pull/71)
- [Allow reading block-size of Rasters](https://github.com/georust/gdal/pull/67)
- [Add prebuilt-bindings GDAL 2.3 and GDAL 2.4](https://github.com/georust/gdal/pull/69)
- [Make GdalType trait public](https://github.com/georust/gdal/pull/66)
- [RasterBand to Ndarray, with failure](https://github.com/georust/gdal/pull/68)

## 0.4.0

- [Migrate to the `geo-types` crate](https://github.com/georust/gdal/pull/60)
- [Replace `error-chain` with `failure`](https://github.com/georust/gdal/pull/58)
- [Use `bindgen` to generate the low-level bindings](https://github.com/georust/gdal/pull/55)

## 0.3.0

- [Add support for creating a SpatialRef from a esri "wkt" definition](https://github.com/georust/gdal/pull/37)
- [Travis now uses GDAL 2.x](https://github.com/georust/gdal/pull/36)
- [API extensions](https://github.com/georust/gdal/pull/35)
- [Extend the existing possibilities of writing ogr datasets](https://github.com/georust/gdal/pull/31)
- [Allow to transform ogr geometries to other SRS](https://github.com/georust/gdal/pull/29)
- [Move ffi into a seperate crate](https://github.com/georust/gdal/pull/26)
- [Added rasterband.rs and moved all band functions](https://github.com/georust/gdal/pull/24)

## 0.2.1

- [First version of metadata handling](https://github.com/georust/gdal/pull/21)<|MERGE_RESOLUTION|>--- conflicted
+++ resolved
@@ -59,15 +59,13 @@
 
   - <https://github.com/georust/gdal/pull/265>
 
-<<<<<<< HEAD
 - Add methods to access raster masks and get raster mask flags. (`open_mask_band`, `create_mask_band`, and `mask_flags`).
 
   - <https://github.com/georust/gdal/pull/285>
-=======
+
 - Remove `PartialEq` from `GdalError`
 
   - <https://github.com/georust/gdal/pull/286>
->>>>>>> 8cbf533d
 
 ## 0.12
 
